--- conflicted
+++ resolved
@@ -3,7 +3,7 @@
  * This source code, its documentation and all appendant files
  * are protected by copyright law. All rights reserved.
  *
- * Copyright, 2003 - 2007
+ * Copyright, 2003 - 2008
  * University of Konstanz, Germany
  * Chair for Bioinformatics and Information Mining (Prof. M. Berthold)
  * and KNIME GmbH, Konstanz, Germany
@@ -22,27 +22,22 @@
  */
 package org.knime.base.node.io.database;
 
-import org.knime.core.node.NodeDialogPane;
-import org.knime.core.node.NodeFactory;
-import org.knime.core.node.NodeModel;
-import org.knime.core.node.NodeView;
+import org.knime.core.node.GenericNodeDialogPane;
+import org.knime.core.node.GenericNodeFactory;
+import org.knime.core.node.GenericNodeView;
 
 /**
  * 
  * @author Thomas Gabriel, University of Konstanz
  */
-<<<<<<< HEAD
-public class DBReaderNodeFactory extends NodeFactory {
-=======
 public final class DBReaderNodeFactory 
         extends GenericNodeFactory<DBReaderNodeModel> {
     
->>>>>>> 7853d803
     /**
      * {@inheritDoc}
      */
     @Override
-    public NodeModel createNodeModel() {
+    public DBReaderNodeModel createNodeModel() {
         return new DBReaderNodeModel(0, 1);
     }
 
@@ -58,8 +53,8 @@
      * {@inheritDoc}
      */
     @Override
-    public NodeView createNodeView(final int viewIndex,
-            final NodeModel nodeModel) {
+    public GenericNodeView<DBReaderNodeModel> createNodeView(
+            final int viewIndex, final DBReaderNodeModel nodeModel) {
         return null;
     }
 
@@ -75,7 +70,7 @@
      * {@inheritDoc}
      */
     @Override
-    public NodeDialogPane createNodeDialogPane() {
+    public GenericNodeDialogPane createNodeDialogPane() {
         return new DBReaderDialogPane();
     }
 }