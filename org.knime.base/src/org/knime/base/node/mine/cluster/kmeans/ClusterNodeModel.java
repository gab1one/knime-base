--- conflicted
+++ resolved
@@ -3,7 +3,7 @@
  * This source code, its documentation and all appendant files
  * are protected by copyright law. All rights reserved.
  *
- * Copyright, 2003 - 2007
+ * Copyright, 2003 - 2008
  * University of Konstanz, Germany
  * Chair for Bioinformatics and Information Mining (Prof. M. Berthold)
  * and KNIME GmbH, Konstanz, Germany
@@ -32,6 +32,7 @@
 import java.util.Set;
 
 import org.knime.base.data.append.column.AppendedColumnRow;
+import org.knime.base.node.mine.cluster.assign.Prototype;
 import org.knime.core.data.DataCell;
 import org.knime.core.data.DataColumnDomainCreator;
 import org.knime.core.data.DataColumnSpec;
@@ -41,17 +42,15 @@
 import org.knime.core.data.DataTableSpec;
 import org.knime.core.data.DoubleValue;
 import org.knime.core.data.RowIterator;
-<<<<<<< HEAD
-=======
 import org.knime.core.data.RowKey;
 import org.knime.core.data.container.ColumnRearranger;
->>>>>>> 7853d803
 import org.knime.core.data.container.DataContainer;
 import org.knime.core.data.def.StringCell;
 import org.knime.core.node.BufferedDataTable;
 import org.knime.core.node.CanceledExecutionException;
 import org.knime.core.node.ExecutionContext;
 import org.knime.core.node.ExecutionMonitor;
+import org.knime.core.node.GenericNodeModel;
 import org.knime.core.node.InvalidSettingsException;
 import org.knime.core.node.ModelContentWO;
 import org.knime.core.node.NodeModel;
@@ -127,12 +126,9 @@
     private DataTableSpec m_appendedSpec;
 
     // predictor params constants
-    private static final String CFG_PROTOTYPES = "prototypes";
-
+   
     private static final String CFG_PROTOTYPE = "prototype";
 
-    private static final String CFG_USED_COLS = "usedColumns";
-    
     private static final String CFG_FEATURE_NAMES = "FeatureNames";
     
     private static final String CFG_HILITEMAPPING = "HiLiteMapping";
@@ -157,11 +153,7 @@
      * Constructor, remember parent and initialize status.
      */
     ClusterNodeModel() {
-<<<<<<< HEAD
-        super(1, 1, 0, 1); // specify one input, one output and one model
-=======
         super(1, 1, 0, 1);
->>>>>>> 7853d803
         m_mapper = null;
         m_translator = new HiLiteTranslator(new DefaultHiLiteHandler(),
                 m_mapper);
@@ -187,7 +179,7 @@
      * Appends to the given node settings the model specific configuration, that
      * are, the current settings (e.g. from the
      * {@link org.knime.core.node.NodeDialogPane}), as wells, the
-     * {@link NodeModel} itself if applicable.
+     * {@link GenericNodeModel} itself if applicable.
      * <p>
      * Method is called by the {@link org.knime.core.node.Node} if the
      * current configuration needs to be saved.
@@ -203,8 +195,8 @@
     }
 
     /**
-     * Method is called when the {@link NodeModel} before the model has to
-     * change it's configuration using the given one. This method is also called
+     * Method is called when before the model has to change it's configuration
+     * (@see loadsettings) using the given one. This method is also called
      * by the {@link org.knime.core.node.Node}.
      * 
      * @param settings to validate
@@ -227,8 +219,8 @@
     }
 
     /**
-     * Method is called when the {@link NodeModel} has to set its configuration
-     * using the given one. This method is also called by the
+     * Method is called when the {@link GenericNodeModel} has to set its
+     * configuration using the given one. This method is also called by the
      * {@link org.knime.core.node.Node}. Note that the settings should
      * have been validated before this method is called.
      * 
@@ -353,18 +345,13 @@
     protected BufferedDataTable[] execute(final BufferedDataTable[] data,
             final ExecutionContext exec) throws Exception {
         assert (data.length == 1);
+        BufferedDataTable inData = (BufferedDataTable)data[0];
         // get dimension of feature space
-<<<<<<< HEAD
-        m_dimension = data[0].getDataTableSpec().getNumColumns();
-        HashMap<DataCell, Set<DataCell>> mapping
-          = new HashMap<DataCell, Set<DataCell>>();
-=======
         m_dimension = inData.getDataTableSpec().getNumColumns();
         HashMap<RowKey, Set<RowKey>> mapping
           = new HashMap<RowKey, Set<RowKey>>();
->>>>>>> 7853d803
-
-        initialize(data[0]);
+
+        initialize(inData);
         // --------- create clusters --------------
         // reserve space for cluster center updates (do batch update!)
         double[][] delta = new double[m_nrOfClusters.getIntValue()][];
@@ -397,7 +384,7 @@
             }
             // assume that we are done (i.e. clusters have stopped changing)
             finished = true;
-            RowIterator rowIt = data[0].iterator(); // first training example
+            RowIterator rowIt = inData.iterator(); // first training example
             int nrOverallPatterns = 0;
             while (rowIt.hasNext()) {
                 DataRow currentRow = rowIt.next();
@@ -461,7 +448,7 @@
         } while (j < m_dimension);
         // create output container and also mapping for HiLiteing
         DataContainer labeledInput = new DataContainer(m_appendedSpec);
-        for (DataRow row : data[0]) {
+        for (DataRow row : inData) {
             int winner = findClosestPrototypeFor(row);
             DataCell cell = new StringCell(CLUSTER + winner);
             labeledInput.addRowToTable(new AppendedColumnRow(row, cell));
@@ -477,14 +464,9 @@
         labeledInput.close();
         m_mapper = new DefaultHiLiteMapper(mapping);
         m_translator.setMapper(m_mapper);
-<<<<<<< HEAD
-        return new BufferedDataTable[]{exec.createBufferedDataTable(
-                labeledInput.getTable(), exec)};
-=======
         BufferedDataTable outData = exec.createBufferedDataTable(
                 labeledInput.getTable(), exec);
         return new BufferedDataTable[]{outData};
->>>>>>> 7853d803
     }
 
     private void initialize(final DataTable input) {
@@ -557,14 +539,9 @@
     @Override
     protected void saveModelContent(final int index,
             final ModelContentWO predParams) throws InvalidSettingsException {
-<<<<<<< HEAD
-        ModelContentWO clusterConfig = predParams
-                .addModelContent(CFG_PROTOTYPES);
-=======
         /*
          * Determine the columns that have been used for clustering.
          */
->>>>>>> 7853d803
         String[] colsUsed = new String[m_dimension - m_nrIgnoredColumns];
         int pos = 0;
         for (int i = 0; i < m_spec.getNumColumns(); i++) {
@@ -572,16 +549,30 @@
                 colsUsed[pos++] = m_spec.getColumnSpec(i).getName();
             }
         }
-        clusterConfig.addStringArray(CFG_USED_COLS, colsUsed);
+       
+        ModelContentWO specWO =
+                predParams.addModelContent(Prototype.CFG_COLUMNSUSED);
+        ColumnRearranger colre = new ColumnRearranger(m_spec);
+        colre.keepOnly(colsUsed);
+        DataTableSpec clusterSpec = colre.createSpec();
+        clusterSpec.save(specWO);
+
+        ModelContentWO protos =
+                predParams.addModelContent(Prototype.CFG_PROTOTYPE);
+
         for (int c = 0; c < m_nrOfClusters.getIntValue(); c++) {
-            clusterConfig.addDoubleArray(CFG_PROTOTYPE + c, m_clusters[c]);
+            ModelContentWO protoWO = protos.addModelContent(CFG_PROTOTYPE + c);
+            Prototype proto =
+                    new Prototype(m_clusters[c], new StringCell(CLUSTER
+                            + c));
+            proto.save(protoWO);
         }
     }
     
     /**
      * Clears the model.
      * 
-     * @see NodeModel#reset()
+     * @see GenericNodeModel#reset()
      */
     @Override
     protected void reset() {
@@ -603,10 +594,10 @@
     protected DataTableSpec[] configure(final DataTableSpec[] inSpecs) {
         // make sure we are a 1-input
         assert (inSpecs.length == 1);
+        m_spec = (DataTableSpec)inSpecs[0];
         // input is output spec with all double compatible values set to
         // Double.
-        m_dimension = inSpecs[0].getNumColumns();
-        m_spec = inSpecs[0];
+        m_dimension = m_spec.getNumColumns();
         // Find out which columns we can use (must be Double compatible)
         // Note that, for simplicity, we still use the entire dimensionality
         // for cluster prototypes below and simply ignore useless columns.
@@ -619,8 +610,8 @@
                 && m_usedColumns.getExcludeList().size() == 0) {
             List<String> includedColumns = new ArrayList<String>();
             List<String> excludedColumns = new ArrayList<String>();
-            for (int i = 0; i < inSpecs[0].getNumColumns(); i++) {
-                DataColumnSpec colSpec = inSpecs[0].getColumnSpec(i);
+            for (int i = 0; i < m_spec.getNumColumns(); i++) {
+                DataColumnSpec colSpec = m_spec.getColumnSpec(i);
                 if (colSpec.getType().isCompatible(DoubleValue.class)) {
                     includedColumns.add(colSpec.getName());        
                 } else {
@@ -634,12 +625,12 @@
         // add all excluded columns to the ignore list
         for (int i = 0; i < m_dimension; i++) {
             // ignore if not compatible with double
-            m_ignoreColumn[i] = !(inSpecs[0].getColumnSpec(i).getType()
+            m_ignoreColumn[i] = !(m_spec.getColumnSpec(i).getType()
                     .isCompatible(DoubleValue.class)) 
                     || 
                     //  or if it is in the exclude list:
                     m_usedColumns.getExcludeList()
-                    .contains(inSpecs[0].getColumnSpec(i).getName());
+                    .contains(m_spec.getColumnSpec(i).getName());
             if (m_ignoreColumn[i]) {
                 m_nrIgnoredColumns++;
             }
@@ -673,7 +664,8 @@
         DataColumnSpec labelColSpec = creator.createSpec();
         DataTableSpec appendedSpec = new DataTableSpec(labelColSpec);
         m_appendedSpec = new DataTableSpec(m_spec, appendedSpec);
-        return new DataTableSpec[]{m_appendedSpec};
+        // return spec for data and model outport!
+        return new DataTableSpec[]{m_appendedSpec, m_appendedSpec};
     }
 
     /**
