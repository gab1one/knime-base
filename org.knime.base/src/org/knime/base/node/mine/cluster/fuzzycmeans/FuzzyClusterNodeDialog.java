/*
 * --------------------------------------------------------------------- *
 * This source code, its documentation and all appendant files
 * are protected by copyright law. All rights reserved.
 *
 * Copyright, 2003 - 2007
 * University of Konstanz, Germany
 * Chair for Bioinformatics and Information Mining (Prof. M. Berthold)
 * and KNIME GmbH, Konstanz, Germany
 *
 * You may not modify, publish, transmit, transfer or sell, reproduce,
 * create derivative works from, distribute, perform, display, or in
 * any way exploit any of the content, in whole or in part, except as
 * otherwise expressly permitted in writing by the copyright owner or
 * as specified in the license file distributed with this product.
 *
 * If you have any questions please contact the copyright holder:
 * website: www.knime.org
 * email: contact@knime.org
 * --------------------------------------------------------------------- *
 */
package org.knime.base.node.mine.cluster.fuzzycmeans;

import java.awt.Checkbox;
import java.awt.Dimension;
import java.awt.GridBagConstraints;
import java.awt.GridBagLayout;
<<<<<<< HEAD
=======
import java.awt.GridLayout;
>>>>>>> 25d16ae1
import java.awt.Insets;
import java.awt.event.ItemEvent;
import java.awt.event.ItemListener;
import java.util.HashSet;
import java.util.Set;

import javax.swing.BorderFactory;
import javax.swing.BoxLayout;
import javax.swing.ButtonGroup;
import javax.swing.JCheckBox;
import javax.swing.JLabel;
import javax.swing.JPanel;
import javax.swing.JRadioButton;
import javax.swing.JSpinner;
import javax.swing.SpinnerNumberModel;
import javax.swing.border.Border;

import org.knime.core.data.DataTableSpec;
import org.knime.core.data.DoubleValue;
import org.knime.core.node.InvalidSettingsException;
import org.knime.core.node.NodeDialogPane;
import org.knime.core.node.NodeLogger;
import org.knime.core.node.NodeSettingsRO;
import org.knime.core.node.NodeSettingsWO;
import org.knime.core.node.NotConfigurableException;
import org.knime.core.node.util.ColumnFilterPanel;


/**
 * Dialog for {@link FuzzyClusterNodeModel}- allows to adjust number of
 * clusters and other properties.
 * 
 * @author Michael Berthold, University of Konstanz
 * @author Nicolas Cebron, University of Konstanz
 */
public class FuzzyClusterNodeDialog extends NodeDialogPane {
    private static final NodeLogger LOGGER = NodeLogger
            .getLogger(FuzzyClusterNodeDialog.class);

    /*
     * private members holding new values, for number of clusters,
     * maximum number of iterations and fuzzifier.
     */
    private JSpinner m_nrClustersSpinner;

    private JSpinner m_maxNrIterationsSpinner;

    private JSpinner m_fuzzifierSpinner;

    private JSpinner m_deltaSpinner;
    
    private JSpinner m_lambdaSpinner;

    /*
     * The maximum number of clusters.
     */
    private static final int MAXNRCLUSTERS = 9999;

    /*
     * The maximum value of the fuzzifier.
     */
    private static final double MAXFUZZIFIER = 10;

    /*
     * Panel to select the columns to use in the clustering process.
     */
    private ColumnFilterPanel m_filterpanel;

    /*
     * JRadioButton for selection to provide delta value
     */
    private final JRadioButton m_providedeltaRB = new JRadioButton("set delta");

    /*
     * JRadioButton for selection to NOT provide delta value
     */
    private final JRadioButton m_notprovidedeltaRB = new JRadioButton(
            "Autom. delta, lambda:");

    private final Checkbox m_noisecheck = new Checkbox("Induce noise cluster",
            false);
    
    private final JCheckBox m_memoryCB;

    /*
     * The tab's name.
     */
    private static final String TAB = "Fuzzy c-means";

    /*
     * The tab2's name.
     */
    private static final String TAB2 = "Included Columns";

    /**
     * Constructor - set name of fuzzy c-means cluster node.
     */
    @SuppressWarnings("unchecked")
    public FuzzyClusterNodeDialog() {
        super();
        JPanel all = new JPanel();
        BoxLayout bl = new BoxLayout(all, BoxLayout.Y_AXIS);
        all.setLayout(bl);
        
        // create panel content for special property-tab
        JPanel clusterPropPane = new JPanel();
<<<<<<< HEAD
        Border border = BorderFactory.createTitledBorder("Fuzzy c-means");
        clusterPropPane.setBorder(border);
=======
>>>>>>> 25d16ae1
        GridBagLayout gbl = new GridBagLayout();
        clusterPropPane.setLayout(gbl);
        GridBagConstraints c = new GridBagConstraints();
        c.anchor = GridBagConstraints.WEST;
        c.insets = new Insets(10, 10, 10, 10);
<<<<<<< HEAD
=======
        
>>>>>>> 25d16ae1
        JLabel nrClustersLabel = new JLabel("Number of clusters: ");
        c.gridx = 0;                      
        c.gridy = 0;             
        gbl.setConstraints(nrClustersLabel, c); 
<<<<<<< HEAD
        SpinnerNumberModel nrclustersmodel = new SpinnerNumberModel(3, 1,
                MAXNRCLUSTERS, 1);
        m_nrClustersSpinner = new JSpinner(nrclustersmodel);
        c.gridx = 1;                      
        c.gridy = 0;                      
        gbl.setConstraints(m_nrClustersSpinner, c);   
        clusterPropPane.add(nrClustersLabel);
        clusterPropPane.add(m_nrClustersSpinner);
=======
        
        SpinnerNumberModel nrclustersmodel = new SpinnerNumberModel(3, 1,
                MAXNRCLUSTERS, 1);
        m_nrClustersSpinner = new JSpinner(nrclustersmodel);
        m_nrClustersSpinner.setMaximumSize(new Dimension(30, 30));
        c.gridx = 1;                      
        c.gridy = 0;                      
        gbl.setConstraints(m_nrClustersSpinner, c);   
       
        
        clusterPropPane.add(nrClustersLabel);
        clusterPropPane.add(m_nrClustersSpinner);
        
>>>>>>> 25d16ae1
        JLabel maxNrIterationsLabel = new JLabel("Max. number of iterations: ");
        c.gridx = 0;                      
        c.gridy = 1;                      
        gbl.setConstraints(maxNrIterationsLabel, c); 
        
        SpinnerNumberModel nrmaxiterationsmodel = new SpinnerNumberModel(99, 1,
                9999, 1);
        m_maxNrIterationsSpinner = new JSpinner(nrmaxiterationsmodel);
        c.gridx = 1;                      
        c.gridy = 1;                      
        gbl.setConstraints(m_maxNrIterationsSpinner, c); 
<<<<<<< HEAD
=======
        
>>>>>>> 25d16ae1
        clusterPropPane.add(maxNrIterationsLabel);
        clusterPropPane.add(m_maxNrIterationsSpinner);

        JLabel fuzzifierLabel = new JLabel("Fuzzifier: ");
        c.gridx = 0;                      
        c.gridy = 2;                      
        gbl.setConstraints(fuzzifierLabel, c);
<<<<<<< HEAD
=======
        
>>>>>>> 25d16ae1
        SpinnerNumberModel fuzzifiermodel = new SpinnerNumberModel(2.0, 1.0,
                10.0, .1);
        m_fuzzifierSpinner = new JSpinner(fuzzifiermodel);
        c.gridx = 1;                      
        c.gridy = 2;                      
        gbl.setConstraints(m_fuzzifierSpinner, c);
<<<<<<< HEAD
=======
        
>>>>>>> 25d16ae1
        clusterPropPane.add(fuzzifierLabel);
        clusterPropPane.add(m_fuzzifierSpinner);
        JPanel noisePropPane = new JPanel();
        noisePropPane.setLayout(gbl);
        Border border2 = BorderFactory.createTitledBorder("Noise Clustering");
        noisePropPane.setBorder(border2);
        
        // RadioButtons for choosing delta
        ButtonGroup group = new ButtonGroup();
        group.add(m_providedeltaRB);
        m_providedeltaRB.setEnabled(false);
        m_providedeltaRB.addItemListener(new ItemListener() {
            public void itemStateChanged(final ItemEvent e) {
                boolean state = m_providedeltaRB.isSelected();
                m_deltaSpinner.setEnabled(state);
                m_lambdaSpinner.setEnabled(false);
            }
        });
        group.add(m_notprovidedeltaRB);
        m_notprovidedeltaRB.setEnabled(false);
        m_notprovidedeltaRB.setSelected(true);
        m_notprovidedeltaRB.addItemListener(new ItemListener() {
            public void itemStateChanged(final ItemEvent e) {
                boolean state = m_notprovidedeltaRB.isSelected();
                m_deltaSpinner.setEnabled(false);
                m_lambdaSpinner.setEnabled(state);
            }
        });
        m_noisecheck.addItemListener(new ItemListener() {
            public void itemStateChanged(final ItemEvent e) {
                boolean state = m_noisecheck.getState();
                m_providedeltaRB.setEnabled(state);
                m_notprovidedeltaRB.setEnabled(state);
                m_deltaSpinner.setEnabled(state);
                m_lambdaSpinner.setEnabled(state);
                if (state && m_notprovidedeltaRB.isSelected()) {
                    m_deltaSpinner.setEnabled(false);
                    m_lambdaSpinner.setEnabled(true);
                }
                if (state && m_providedeltaRB.isSelected()) {
                    m_deltaSpinner.setEnabled(true);
                    m_lambdaSpinner.setEnabled(false);
                }
            }
        });
        c.gridx = 0;                      
        c.gridy = 0;                      
        gbl.setConstraints(m_noisecheck, c);
        noisePropPane.add(m_noisecheck);
        c.gridx = 0;                      
        c.gridy = 1;                      
        gbl.setConstraints(m_providedeltaRB, c);
        noisePropPane.add(m_providedeltaRB);
        SpinnerNumberModel deltaSpinnermodel = new SpinnerNumberModel(.2, .0,
                1.0, .01);
        m_deltaSpinner = new JSpinner(deltaSpinnermodel);
        m_deltaSpinner.setEnabled(false);
        m_deltaSpinner.setPreferredSize(new Dimension(60, 20));
        c.gridx = 1;                      
        c.gridy = 1;                      
        gbl.setConstraints(m_deltaSpinner, c);
        noisePropPane.add(m_deltaSpinner);
        c.gridx = 0;                      
        c.gridy = 2;                      
        gbl.setConstraints(m_notprovidedeltaRB, c);
        noisePropPane.add(m_notprovidedeltaRB);
        SpinnerNumberModel lambdaSpinnermodel = new SpinnerNumberModel(.1, .0,
                1.0, .01);
        m_lambdaSpinner = new JSpinner(lambdaSpinnermodel);
        m_lambdaSpinner.setEnabled(false);
<<<<<<< HEAD
        m_lambdaSpinner.setPreferredSize(new Dimension(60, 20));
        c.gridx = 1;                      
        c.gridy = 2;    
        gbl.setConstraints(m_lambdaSpinner, c);
        noisePropPane.add(m_lambdaSpinner);
        m_memoryCB = new JCheckBox("Perform the clustering in memory");
        all.add(clusterPropPane);
        all.add(noisePropPane);
        all.add(m_memoryCB);
        super.addTab(TAB, all);
=======
        noisepanel.add(m_lambdaSpinner);
        
        c.gridx = 0;                      
        c.gridy = 3;                      
        gbl.setConstraints(noisepanel, c);
        clusterPropPane.add(noisepanel);
        
        m_memoryCB = new JCheckBox("Perform the clustering in memory");
        c.gridx = 0;                      
        c.gridy = 4;                      
        gbl.setConstraints(m_memoryCB, c);
        clusterPropPane.add(m_memoryCB);

        super.addTab(TAB, clusterPropPane);
>>>>>>> 25d16ae1
        m_filterpanel = new ColumnFilterPanel(DoubleValue.class);
        super.addTab(TAB2, m_filterpanel);
    }

    /**
     * Loads the settings from the model, Number of Clusters and
     * maximum number of Iterations.
     * @see NodeDialogPane#loadSettingsFrom(NodeSettingsRO, DataTableSpec[])
     */
    @Override
    protected void loadSettingsFrom(final NodeSettingsRO settings,
            final DataTableSpec[] specs) throws NotConfigurableException {
        assert (settings != null && specs != null);
        if (specs[0].getNumColumns() <= 0) {
            throw new NotConfigurableException("No input data");
        }
        if (settings.containsKey(FuzzyClusterNodeModel.NRCLUSTERS_KEY)) {
            try {
                int tempnrclusters = settings
                        .getInt(FuzzyClusterNodeModel.NRCLUSTERS_KEY);
                if ((1 < tempnrclusters) && (tempnrclusters < MAXNRCLUSTERS)) {
                    m_nrClustersSpinner.setValue(tempnrclusters);
                } else {
                    throw new InvalidSettingsException(
                            "Value out of range for number of"
                                    + " clusters, must be in [1,9999]");
                }
            } catch (InvalidSettingsException e) {
                LOGGER.debug("Invalid Settings", e);
            }
        }

        if (settings.containsKey(FuzzyClusterNodeModel.MAXITERATIONS_KEY)) {
            try {
                int tempmaxiter = settings
                        .getInt(FuzzyClusterNodeModel.MAXITERATIONS_KEY);
                if ((1 <= tempmaxiter) && (tempmaxiter < MAXNRCLUSTERS)) {
                    m_maxNrIterationsSpinner.setValue(tempmaxiter);
                } else {
                    throw new InvalidSettingsException("Value out of range "
                            + "for maximum number of iterations, must be in "
                            + "[1,9999]");
                }
            } catch (InvalidSettingsException e) {
                LOGGER.debug("Invalid Settings", e);
            }
        }

        if (settings.containsKey(FuzzyClusterNodeModel.FUZZIFIER_KEY)) {
            try {
                double tempfuzzifier = settings
                        .getDouble(FuzzyClusterNodeModel.FUZZIFIER_KEY);
                if ((1 < tempfuzzifier) && (tempfuzzifier < MAXFUZZIFIER)) {
                    m_fuzzifierSpinner.setValue(tempfuzzifier);
                } else {
                    throw new InvalidSettingsException("Value out of range "
                            + "for fuzzifier, must be in " + "[>1,10]");
                }
            } catch (InvalidSettingsException e) {
                LOGGER.debug("Invalid Settings", e);
            }
        }

        if (settings.containsKey(FuzzyClusterNodeModel.NOISE_KEY)) {
            try {
                boolean noise = settings
                        .getBoolean(FuzzyClusterNodeModel.NOISE_KEY);
                if (noise) {
                    m_noisecheck.setState(noise);
                    if (settings
                          .containsKey(FuzzyClusterNodeModel.DELTAVALUE_KEY)) {
                        double delta = settings
                              .getDouble(FuzzyClusterNodeModel.DELTAVALUE_KEY);
                        if (delta > 0) {
                            m_providedeltaRB.setEnabled(true);
                            m_notprovidedeltaRB.setEnabled(true);
                            m_providedeltaRB.setSelected(true);
                            m_deltaSpinner.setEnabled(true);
                            m_deltaSpinner.setValue(delta);
                        } 
                    }
                    if (settings.containsKey(
                            FuzzyClusterNodeModel.LAMBDAVALUE_KEY)) {
                        double lambda = settings.getDouble(
                                FuzzyClusterNodeModel.LAMBDAVALUE_KEY);
                        if (lambda > 0) {
                            m_notprovidedeltaRB.setEnabled(true);
                            m_providedeltaRB.setEnabled(true);
                            m_notprovidedeltaRB.setSelected(true);
                            m_lambdaSpinner.setEnabled(true);
                            m_lambdaSpinner.setValue(lambda);
                        }
                    }
                } 
            } catch (InvalidSettingsException e) {
                LOGGER.debug("Invalid Settings", e);
            }
        } else {
            m_providedeltaRB.setEnabled(false);
            m_notprovidedeltaRB.setEnabled(false);
        }
        if (specs[FuzzyClusterNodeModel.INPORT] == null) {
            // settings can't be evaluated against the spec
            return;
        }
        ColumnFilterPanel p = (ColumnFilterPanel)getTab(TAB2);
        if (settings.containsKey(FuzzyClusterNodeModel.INCLUDELIST_KEY)) {
            String[] columns = settings.getStringArray(
                    FuzzyClusterNodeModel.INCLUDELIST_KEY, new String[0]);
            HashSet<String> list = new HashSet<String>();
            for (int i = 0; i < columns.length; i++) {
                if (specs[FuzzyClusterNodeModel.INPORT]
                        .containsName(columns[i])) {
                    list.add(columns[i]);
                }
            }
            // set include list on the panel
            p.update(specs[FuzzyClusterNodeModel.INPORT], false, list);
        } else {
            p.update(specs[FuzzyClusterNodeModel.INPORT], true, new String[]{});
        }
        
        if (settings.containsKey(FuzzyClusterNodeModel.MEMORY_KEY)) {
            try {
                boolean memory = settings
                        .getBoolean(FuzzyClusterNodeModel.MEMORY_KEY);
                m_memoryCB.setSelected(memory);
            } catch (InvalidSettingsException e) {
                // nothing to do here.
            }
        }
    }

    /**
     * Save the settings from the dialog, Number of Clusters and
     * maximum number of Iterations. 
     * 
     * @see NodeDialogPane#saveSettingsTo(NodeSettingsWO)
     */
    @Override
    protected void saveSettingsTo(final NodeSettingsWO settings)
            throws InvalidSettingsException {
        assert (settings != null);

        int tempnrclusters = (Integer)m_nrClustersSpinner.getValue();
        int tempmaxiter = (Integer)m_maxNrIterationsSpinner.getValue();
        double tempfuzzifier = (Double)m_fuzzifierSpinner.getValue();
        if ((1 <= tempnrclusters) && (tempnrclusters < MAXNRCLUSTERS)) {
            settings.addInt(FuzzyClusterNodeModel.NRCLUSTERS_KEY,
                    tempnrclusters);
        } else {
            throw new InvalidSettingsException(
                    "Value out of range for number of"
                            + " clusters, must be in [1,9999]");
        }
        if ((1 <= tempmaxiter) && (tempmaxiter < MAXNRCLUSTERS)) {
            settings.addInt(FuzzyClusterNodeModel.MAXITERATIONS_KEY,
                    tempmaxiter);
        } else {
            throw new InvalidSettingsException("Value out of range "
                    + "for maximum number of iterations, must be in "
                    + "[1,9999]");
        }
        if ((1 < tempfuzzifier) && (tempfuzzifier < MAXFUZZIFIER)) {
            settings.addDouble(FuzzyClusterNodeModel.FUZZIFIER_KEY,
                    tempfuzzifier);
        } else {
            throw new InvalidSettingsException("Value out of range "
                    + "for fuzzifier, must be in " + "[>1,10]");
        }
        m_filterpanel = (ColumnFilterPanel)getTab(TAB2);
        Set<String> list = m_filterpanel.getIncludedColumnSet();
        settings.addStringArray(FuzzyClusterNodeModel.INCLUDELIST_KEY, list
                .toArray(new String[0]));

        settings.addBoolean(FuzzyClusterNodeModel.NOISE_KEY, m_noisecheck
                .getState());
        if (m_providedeltaRB.isSelected()) {
            settings.addDouble(FuzzyClusterNodeModel.DELTAVALUE_KEY,
                    (Double)m_deltaSpinner.getValue());
        } else {
            settings.addDouble(FuzzyClusterNodeModel.DELTAVALUE_KEY, -1);
        }
        if (m_notprovidedeltaRB.isSelected()) {
            settings.addDouble(FuzzyClusterNodeModel.LAMBDAVALUE_KEY,
                    (Double)m_lambdaSpinner.getValue());
        } else {
            settings.addDouble(FuzzyClusterNodeModel.LAMBDAVALUE_KEY, -1);
        }
        settings.addBoolean(FuzzyClusterNodeModel.MEMORY_KEY, m_memoryCB
                .isSelected());

    }
}<|MERGE_RESOLUTION|>--- conflicted
+++ resolved
@@ -21,14 +21,11 @@
  */
 package org.knime.base.node.mine.cluster.fuzzycmeans;
 
+
 import java.awt.Checkbox;
 import java.awt.Dimension;
 import java.awt.GridBagConstraints;
 import java.awt.GridBagLayout;
-<<<<<<< HEAD
-=======
-import java.awt.GridLayout;
->>>>>>> 25d16ae1
 import java.awt.Insets;
 import java.awt.event.ItemEvent;
 import java.awt.event.ItemListener;
@@ -135,25 +132,17 @@
         
         // create panel content for special property-tab
         JPanel clusterPropPane = new JPanel();
-<<<<<<< HEAD
         Border border = BorderFactory.createTitledBorder("Fuzzy c-means");
         clusterPropPane.setBorder(border);
-=======
->>>>>>> 25d16ae1
         GridBagLayout gbl = new GridBagLayout();
         clusterPropPane.setLayout(gbl);
         GridBagConstraints c = new GridBagConstraints();
         c.anchor = GridBagConstraints.WEST;
         c.insets = new Insets(10, 10, 10, 10);
-<<<<<<< HEAD
-=======
-        
->>>>>>> 25d16ae1
         JLabel nrClustersLabel = new JLabel("Number of clusters: ");
         c.gridx = 0;                      
         c.gridy = 0;             
         gbl.setConstraints(nrClustersLabel, c); 
-<<<<<<< HEAD
         SpinnerNumberModel nrclustersmodel = new SpinnerNumberModel(3, 1,
                 MAXNRCLUSTERS, 1);
         m_nrClustersSpinner = new JSpinner(nrclustersmodel);
@@ -162,36 +151,18 @@
         gbl.setConstraints(m_nrClustersSpinner, c);   
         clusterPropPane.add(nrClustersLabel);
         clusterPropPane.add(m_nrClustersSpinner);
-=======
-        
-        SpinnerNumberModel nrclustersmodel = new SpinnerNumberModel(3, 1,
-                MAXNRCLUSTERS, 1);
-        m_nrClustersSpinner = new JSpinner(nrclustersmodel);
-        m_nrClustersSpinner.setMaximumSize(new Dimension(30, 30));
-        c.gridx = 1;                      
-        c.gridy = 0;                      
-        gbl.setConstraints(m_nrClustersSpinner, c);   
-       
-        
-        clusterPropPane.add(nrClustersLabel);
-        clusterPropPane.add(m_nrClustersSpinner);
-        
->>>>>>> 25d16ae1
+
         JLabel maxNrIterationsLabel = new JLabel("Max. number of iterations: ");
         c.gridx = 0;                      
         c.gridy = 1;                      
         gbl.setConstraints(maxNrIterationsLabel, c); 
-        
         SpinnerNumberModel nrmaxiterationsmodel = new SpinnerNumberModel(99, 1,
                 9999, 1);
         m_maxNrIterationsSpinner = new JSpinner(nrmaxiterationsmodel);
+
         c.gridx = 1;                      
         c.gridy = 1;                      
         gbl.setConstraints(m_maxNrIterationsSpinner, c); 
-<<<<<<< HEAD
-=======
-        
->>>>>>> 25d16ae1
         clusterPropPane.add(maxNrIterationsLabel);
         clusterPropPane.add(m_maxNrIterationsSpinner);
 
@@ -199,20 +170,12 @@
         c.gridx = 0;                      
         c.gridy = 2;                      
         gbl.setConstraints(fuzzifierLabel, c);
-<<<<<<< HEAD
-=======
-        
->>>>>>> 25d16ae1
         SpinnerNumberModel fuzzifiermodel = new SpinnerNumberModel(2.0, 1.0,
                 10.0, .1);
         m_fuzzifierSpinner = new JSpinner(fuzzifiermodel);
         c.gridx = 1;                      
         c.gridy = 2;                      
         gbl.setConstraints(m_fuzzifierSpinner, c);
-<<<<<<< HEAD
-=======
-        
->>>>>>> 25d16ae1
         clusterPropPane.add(fuzzifierLabel);
         clusterPropPane.add(m_fuzzifierSpinner);
         JPanel noisePropPane = new JPanel();
@@ -283,7 +246,6 @@
                 1.0, .01);
         m_lambdaSpinner = new JSpinner(lambdaSpinnermodel);
         m_lambdaSpinner.setEnabled(false);
-<<<<<<< HEAD
         m_lambdaSpinner.setPreferredSize(new Dimension(60, 20));
         c.gridx = 1;                      
         c.gridy = 2;    
@@ -294,22 +256,6 @@
         all.add(noisePropPane);
         all.add(m_memoryCB);
         super.addTab(TAB, all);
-=======
-        noisepanel.add(m_lambdaSpinner);
-        
-        c.gridx = 0;                      
-        c.gridy = 3;                      
-        gbl.setConstraints(noisepanel, c);
-        clusterPropPane.add(noisepanel);
-        
-        m_memoryCB = new JCheckBox("Perform the clustering in memory");
-        c.gridx = 0;                      
-        c.gridy = 4;                      
-        gbl.setConstraints(m_memoryCB, c);
-        clusterPropPane.add(m_memoryCB);
-
-        super.addTab(TAB, clusterPropPane);
->>>>>>> 25d16ae1
         m_filterpanel = new ColumnFilterPanel(DoubleValue.class);
         super.addTab(TAB2, m_filterpanel);
     }
