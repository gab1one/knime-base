/* 
 * -------------------------------------------------------------------
 * This source code, its documentation and all appendant files
 * are protected by copyright law. All rights reserved.
 *
 * Copyright, 2003 - 2008
 * University of Konstanz, Germany
 * Chair for Bioinformatics and Information Mining (Prof. M. Berthold)
 * and KNIME GmbH, Konstanz, Germany
 *
 * You may not modify, publish, transmit, transfer or sell, reproduce,
 * create derivative works from, distribute, perform, display, or in
 * any way exploit any of the content, in whole or in part, except as
 * otherwise expressly permitted in writing by the copyright owner or
 * as specified in the license file distributed with this product.
 *
 * If you have any questions please contact the copyright holder:
 * website: www.knime.org
 * email: contact@knime.org
 * -------------------------------------------------------------------
 * 
 */
package org.knime.base.node.preproc.append.row;

import java.io.File;
import java.io.IOException;
import java.util.LinkedHashSet;

import org.knime.base.data.append.row.AppendedRowsIterator;
import org.knime.base.data.append.row.AppendedRowsTable;
import org.knime.base.data.append.row.AppendedRowsIterator.RuntimeCanceledExecutionException;
import org.knime.base.data.filter.column.FilterColumnTable;
import org.knime.core.data.DataColumnSpec;
import org.knime.core.data.DataTable;
import org.knime.core.data.DataTableSpec;
import org.knime.core.node.BufferedDataContainer;
import org.knime.core.node.BufferedDataTable;
import org.knime.core.node.CanceledExecutionException;
import org.knime.core.node.ExecutionContext;
import org.knime.core.node.ExecutionMonitor;
import org.knime.core.node.InvalidSettingsException;
import org.knime.core.node.NodeModel;
import org.knime.core.node.NodeSettingsRO;
import org.knime.core.node.NodeSettingsWO;
import org.knime.core.node.property.hilite.DefaultHiLiteManager;
import org.knime.core.node.property.hilite.HiLiteHandler;

/**
 * {@link org.knime.core.node.NodeModel} that concatenates its two input
 * table to one output table.
 * 
 * @see AppendedRowsTable
 * @author Bernd Wiswedel, University of Konstanz
 */
public class AppendedRowsNodeModel extends NodeModel {

    /**
     * NodeSettings key if to append suffix (boolean). If false, skip the rows.
     */
    static final String CFG_APPEND_SUFFIX = "append_suffix";

    /** NodeSettings key: suffix to append. */
    static final String CFG_SUFFIX = "suffix";

    /** NodeSettings key: Use only the intersection of columns. */
    static final String CFG_INTERSECT_COLUMNS = "intersection_of_columns";

    private boolean m_isAppendSuffix = true;

    private String m_suffix = "_dup";

    private boolean m_isIntersection;

    private final DefaultHiLiteManager m_manager =
        new DefaultHiLiteManager();
    
    /**
     * Creates new node model with two inputs and one output.
     */
    public AppendedRowsNodeModel() {
        super(2, 1);
    }

    /**
     * {@inheritDoc}
     */
    @Override
    protected BufferedDataTable[] execute(final BufferedDataTable[] inData,
            final ExecutionContext exec) throws Exception {
        DataTable[] corrected;
        int totalRowCount = 0;
        if (m_isIntersection) {
            DataTableSpec[] inSpecs = new DataTableSpec[inData.length];
            for (int i = 0; i < inData.length; i++) {
                inSpecs[i] = inData[i].getDataTableSpec();
                totalRowCount += inData[i].getRowCount();
            }
            corrected = new DataTable[inData.length];
            String[] intersection = getIntersection(inSpecs);
            for (int i = 0; i < inData.length; i++) {
                corrected[i] = new FilterColumnTable(inData[i], intersection);
            }
        } else {
            corrected = inData;
        }

        AppendedRowsTable out = new AppendedRowsTable(
                (m_isAppendSuffix ? m_suffix : null), corrected);
        // note, this iterator throws runtime exceptions when canceled.
        AppendedRowsIterator it = out.iterator(exec, totalRowCount);
        BufferedDataContainer c = 
            exec.createDataContainer(out.getDataTableSpec());
        try {
            while (it.hasNext()) {
                // may throw exception, also sets progress
                c.addRowToTable(it.next());
            }
        } catch (RuntimeCanceledExecutionException rcee) {
            throw rcee.getCause();
        } finally {
            c.close();
        }
        if (it.getNrRowsSkipped() > 0) {
            setWarningMessage("Filtered out " + it.getNrRowsSkipped() 
                    + " duplicate row(s).");
        }
        return new BufferedDataTable[]{c.getTable()};
    }

    /**
     * {@inheritDoc}
     */
    @Override
    protected DataTableSpec[] configure(final DataTableSpec[] inSpecs)
            throws InvalidSettingsException {
        DataTableSpec[] corrected;
        if (m_isIntersection) {
            corrected = new DataTableSpec[inSpecs.length];
            String[] intersection = getIntersection(inSpecs);
            for (int i = 0; i < inSpecs.length; i++) {
                corrected[i] = FilterColumnTable.createFilterTableSpec(
                        inSpecs[i], intersection);
            }
        } else {
            corrected = inSpecs;
        }
        DataTableSpec[] outSpecs = new DataTableSpec[1];
        outSpecs[0] = AppendedRowsTable.generateDataTableSpec(corrected);
        return outSpecs;
    }

    /**
     * Determines the names of columns that appear in all specs.
     * 
     * @param specs specs to check
     * @return column names that appear in all columns
     */
    static String[] getIntersection(final DataTableSpec... specs) {
        LinkedHashSet<String> hash = new LinkedHashSet<String>();
        for (DataColumnSpec c : specs[0]) {
            hash.add(c.getName());
        }
        LinkedHashSet<String> hash2 = new LinkedHashSet<String>();
        for (int i = 1; i < specs.length; i++) {
            hash2.clear();
            for (DataColumnSpec c : specs[i]) {
                hash2.add(c.getName());
            }
            hash.retainAll(hash2);
        }
        return hash.toArray(new String[hash.size()]);
    }

    /**
     * {@inheritDoc}
     */
    @Override
    protected void saveSettingsTo(final NodeSettingsWO settings) {
        settings.addBoolean(CFG_APPEND_SUFFIX, m_isAppendSuffix);
        settings.addBoolean(CFG_INTERSECT_COLUMNS, m_isIntersection);
        if (m_suffix != null) {
            settings.addString(CFG_SUFFIX, m_suffix);
        }
    }

    /**
     * {@inheritDoc}
     */
    @Override
    protected void validateSettings(final NodeSettingsRO settings)
            throws InvalidSettingsException {
        settings.getBoolean(CFG_INTERSECT_COLUMNS);
        boolean appendSuffix = settings.getBoolean(CFG_APPEND_SUFFIX);
        if (appendSuffix) {
            String suffix = settings.getString(CFG_SUFFIX);
            if (suffix == null || suffix.equals("")) {
                throw new InvalidSettingsException("Invalid suffix: " + suffix);
            }
        }
    }

    /**
     * {@inheritDoc}
     */
    @Override
    protected void loadValidatedSettingsFrom(final NodeSettingsRO settings)
            throws InvalidSettingsException {
        m_isIntersection = settings.getBoolean(CFG_INTERSECT_COLUMNS);
        m_isAppendSuffix = settings.getBoolean(CFG_APPEND_SUFFIX);
        if (m_isAppendSuffix) {
            m_suffix = settings.getString(CFG_SUFFIX);
        } else {
            // may be in there, but must not necessarily
            m_suffix = settings.getString(CFG_SUFFIX, m_suffix);
        }
    }

    /**
     * {@inheritDoc}
     */
    @Override
    protected void reset() {
        m_manager.removeAllHiLiteHandlers();
<<<<<<< HEAD
        for (int i = 0; i < getNrDataIns(); i++) {
=======
        for (int i = 0; i < getNrInPorts(); i++) {
>>>>>>> 7853d803
            HiLiteHandler hdl = getInHiLiteHandler(i);
            m_manager.addHiLiteHandler(hdl);
        }
    }

    /**
     * {@inheritDoc}
     */
    @Override
    protected void loadInternals(final File nodeInternDir,
            final ExecutionMonitor exec) throws IOException,
            CanceledExecutionException {

    }

    /**
     * {@inheritDoc}
     */
    @Override
    protected void saveInternals(final File nodeInternDir,
            final ExecutionMonitor exec) throws IOException,
            CanceledExecutionException {

    }
    
    /**
     * {@inheritDoc}
     */
    @Override
    protected void setInHiLiteHandler(final int inIndex, 
            final HiLiteHandler hiLiteHdl) {
        super.setInHiLiteHandler(inIndex, hiLiteHdl);
        m_manager.addHiLiteHandler(hiLiteHdl);
    }
    
    /**
     * {@inheritDoc}
     */
    @Override
    protected HiLiteHandler getOutHiLiteHandler(final int outIndex) {
        return m_manager;
    }
}<|MERGE_RESOLUTION|>--- conflicted
+++ resolved
@@ -221,11 +221,7 @@
     @Override
     protected void reset() {
         m_manager.removeAllHiLiteHandlers();
-<<<<<<< HEAD
-        for (int i = 0; i < getNrDataIns(); i++) {
-=======
         for (int i = 0; i < getNrInPorts(); i++) {
->>>>>>> 7853d803
             HiLiteHandler hdl = getInHiLiteHandler(i);
             m_manager.addHiLiteHandler(hdl);
         }
