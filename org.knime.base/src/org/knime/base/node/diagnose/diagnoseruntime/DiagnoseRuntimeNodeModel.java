--- conflicted
+++ resolved
@@ -50,29 +50,20 @@
 
 import java.io.File;
 import java.io.IOException;
-<<<<<<< HEAD
+import java.lang.management.ManagementFactory;
 import java.util.ArrayList;
+import java.util.Arrays;
 import java.util.List;
 import java.util.Map.Entry;
-
+import java.util.stream.Collectors;
+
+import org.knime.core.data.DataCell;
+import org.knime.core.data.DataColumnSpecCreator;
 import org.knime.core.data.DataRow;
 import org.knime.core.data.DataTable;
 import org.knime.core.data.DataTableSpec;
 import org.knime.core.data.DataTableSpecCreator;
 import org.knime.core.data.DataType;
-import org.knime.core.data.RowIterator;
-import org.knime.core.data.def.DefaultRow;
-import org.knime.core.data.def.DefaultRowIterator;
-=======
-import java.lang.management.ManagementFactory;
-import java.util.Arrays;
-import java.util.stream.Collectors;
-
-import org.knime.core.data.DataCell;
-import org.knime.core.data.DataColumnSpecCreator;
-import org.knime.core.data.DataTable;
-import org.knime.core.data.DataTableSpec;
-import org.knime.core.data.DataTableSpecCreator;
 import org.knime.core.data.MissingCell;
 import org.knime.core.data.RowIterator;
 import org.knime.core.data.RowKey;
@@ -80,7 +71,6 @@
 import org.knime.core.data.def.DefaultRow;
 import org.knime.core.data.def.DefaultRowIterator;
 import org.knime.core.data.def.LongCell;
->>>>>>> 409f722a
 import org.knime.core.data.def.StringCell;
 import org.knime.core.node.CanceledExecutionException;
 import org.knime.core.node.ExecutionContext;
@@ -149,7 +139,6 @@
     /**
      * {@inheritDoc}
      * @throws CanceledExecutionException
-<<<<<<< HEAD
      * @throws InvalidSettingsException
      */
     @Override
@@ -157,73 +146,21 @@
         dumpHeapIfSelected();
 
         var sysPropsResult = exec.createBufferedDataTable(retrieveSysProperties(), exec);
-=======
-     */
-    @Override
-    protected PortObject[] execute(final PortObject[] in, final ExecutionContext exec) throws CanceledExecutionException {
-        var sysPropsResult = exec.createDataContainer(createSysPropsSpec());
-        sysPropsResult.close();
->>>>>>> 409f722a
 
         var envVarsResult = exec.createBufferedDataTable(retrieveEnvVariables(), exec);
 
         var em = new ExecutionMonitor();
         var threadsResult = exec.createBufferedDataTable(dumpThreads(), em);
 
-        return new PortObject[] {sysPropsResult.getTable(), envVarsResult.getTable(), threadsResult};
-    }
-
-    /**
-     * @param threadsResult
-     */
-    private DataTable dumpThreads() {
-        return new DataTable() {
-            @Override
-            public RowIterator iterator() {
-                var threads = ManagementFactory.getThreadMXBean();
-                var deadlockedThreads = threads.findDeadlockedThreads();
-                return new DefaultRowIterator(Arrays.stream(threads.dumpAllThreads(true, true)).map(t -> {
-                    var id = t.getThreadId();
-                    var key = new RowKey("Thread " + id);
-                    var name = new StringCell(t.getThreadName());
-                    var state = new StringCell(t.getThreadState().toString());
-
-                    var isThreadDeadlocked = deadlockedThreads != null && Arrays.stream(deadlockedThreads).anyMatch(i -> i == id);
-                    var deadlockCell = isThreadDeadlocked ? BooleanCell.TRUE : BooleanCell.FALSE;
-
-                    var lockedMonitors = Arrays.stream(t.getLockedSynchronizers()).map(s -> s.toString()).collect(Collectors.joining("\n"));
-                    var lockedCell = lockedMonitors.isEmpty() ? new MissingCell("No locks") : new StringCell(lockedMonitors);
-
-                    var isBlockedBy = t.getLockName() != null ? new StringCell(t.getLockName()) : new MissingCell("");
-
-                    var cpuTime = new LongCell(threads.getThreadCpuTime(id));
-                    var userTime = new LongCell(threads.getThreadUserTime(id));
-
-                    return new DefaultRow(key, name, state, cpuTime, userTime, deadlockCell, lockedCell, isBlockedBy, formatStacktrace(t.getStackTrace()));
-                }).collect(Collectors.toList()));
-            }
-
-            @Override
-            public DataTableSpec getDataTableSpec() {
-                return createThreadsSpec();
-            }
-        };
-    }
-
-    private static DataCell formatStacktrace(final StackTraceElement[] st) {
-        if (st.length > 0) {
-            var ststring = new StringBuilder("Thread dump");
-            for (var i = 0; i < st.length; ++i) {
-                ststring.append("\n\tat " + st[i]);
-            }
-            return new StringCell(ststring.toString());
-        }
-        return new MissingCell("No stack trace available");
-
-<<<<<<< HEAD
-        return new PortObject[] {sysPropsResult, envVarsResult, threadsResult.getTable()};
-    }
-
+        return new PortObject[] {sysPropsResult, envVarsResult, threadsResult};
+    }
+
+    /**
+     * Dumps the heap to an HPROF file, location can be specified via the node dialog.
+     * Uses the {@link RuntimeDiagnosticHelper} for accessing the heapDump method.
+     *
+     * @throws InvalidSettingsException
+     */
     private void dumpHeapIfSelected() throws InvalidSettingsException {
         if (m_fileSaveLocation.isEnabled()) {
             var location = m_fileSaveLocation.getStringValue();
@@ -231,10 +168,10 @@
                 location += HEAP_DUMP_FORMAT;
             }
             var locationFile = new File(location);
-            if (locationFile.getParentFile() != null && locationFile.getParentFile().exists() && !locationFile.exists()) {
+            if (locationFile.getParentFile() != null && locationFile.getParentFile().canWrite()) {
                 RuntimeDiagnosticHelper.dumpHeap(locationFile.toString(), true);
             } else {
-                throw new InvalidSettingsException("Heap dump file location does not exist.");
+                throw new InvalidSettingsException("Heap dump file could not be written to specified location.");
             }
         }
     }
@@ -270,8 +207,6 @@
                 return createSysPropsSpec();
             }
         };
-=======
->>>>>>> 409f722a
     }
 
     /**
@@ -307,7 +242,7 @@
         };
     }
 
-    private DataTableSpec createThreadsSpec() {
+    private static DataTableSpec createThreadsSpec() {
         var dtsc = new DataTableSpecCreator();
         dtsc.addColumns(new DataColumnSpecCreator("Name", StringCell.TYPE).createSpec(),
             new DataColumnSpecCreator("State", StringCell.TYPE).createSpec(),
@@ -321,12 +256,60 @@
     }
 
     /**
+     * @param threadsResult
+     */
+    private static DataTable dumpThreads() {
+        return new DataTable() {
+            @Override
+            public RowIterator iterator() {
+                var threads = ManagementFactory.getThreadMXBean();
+                var deadlockedThreads = threads.findDeadlockedThreads();
+                return new DefaultRowIterator(Arrays.stream(threads.dumpAllThreads(true, true)).map(t -> {
+                    var id = t.getThreadId();
+                    var key = new RowKey("Thread " + id);
+                    var name = new StringCell(t.getThreadName());
+                    var state = new StringCell(t.getThreadState().toString());
+
+                    var isThreadDeadlocked = deadlockedThreads != null && Arrays.stream(deadlockedThreads).anyMatch(i -> i == id);
+                    var deadlockCell = isThreadDeadlocked ? BooleanCell.TRUE : BooleanCell.FALSE;
+
+                    var lockedMonitors = Arrays.stream(t.getLockedSynchronizers()).map(s -> s.toString()).collect(Collectors.joining("\n"));
+                    var lockedCell = lockedMonitors.isEmpty() ? new MissingCell("No locks") : new StringCell(lockedMonitors);
+
+                    var isBlockedBy = t.getLockName() != null ? new StringCell(t.getLockName()) : new MissingCell("");
+
+                    var cpuTime = new LongCell(threads.getThreadCpuTime(id));
+                    var userTime = new LongCell(threads.getThreadUserTime(id));
+
+                    return new DefaultRow(key, name, state, cpuTime, userTime, deadlockCell, lockedCell, isBlockedBy, formatStacktrace(t.getStackTrace()));
+                }).collect(Collectors.toList()));
+            }
+
+            @Override
+            public DataTableSpec getDataTableSpec() {
+                return createThreadsSpec();
+            }
+        };
+    }
+
+    private static DataCell formatStacktrace(final StackTraceElement[] st) {
+        if (st.length > 0) {
+            var ststring = new StringBuilder("Thread dump");
+            for (var i = 0; i < st.length; ++i) {
+                ststring.append("\n\tat " + st[i]);
+            }
+            return new StringCell(ststring.toString());
+        }
+        return new MissingCell("No stack trace available");
+    }
+
+    /**
      * {@inheritDoc}
      */
     @Override
     protected void loadInternals(final File nodeInternDir, final ExecutionMonitor exec)
         throws IOException, CanceledExecutionException {
-        // TODO Auto-generated method stub
+        // nothing to do
     }
 
     /**
@@ -335,7 +318,7 @@
     @Override
     protected void saveInternals(final File nodeInternDir, final ExecutionMonitor exec)
         throws IOException, CanceledExecutionException {
-        // TODO Auto-generated method stub
+        // nothing to do
     }
 
     /**
@@ -369,6 +352,6 @@
      */
     @Override
     protected void reset() {
-        // TODO Auto-generated method stub
+        // nothing to do
     }
 }